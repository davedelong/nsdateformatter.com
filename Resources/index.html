--- conflicted
+++ resolved
@@ -69,16 +69,12 @@
     $(".try input[type='text']").change(function() {
       formatDate();
     })
-<<<<<<< HEAD
-    
-=======
 
     $('#locale').change(function() {
       formatDate()
     });
 
     // also run on load
->>>>>>> 00e3f50c
     formatDate();
   });
   </script>
